--- conflicted
+++ resolved
@@ -1,6 +1,5 @@
 // Should match BasePrice::Recurrence::ALLOWED_RECURRENCES
 export const recurrenceIds = ["monthly", "quarterly", "biannually", "yearly", "every_two_years"] as const;
-<<<<<<< HEAD
 export const durationInMonthsToRecurrenceId: Record<number, RecurrenceId> = {
   1: "monthly",
   3: "quarterly",
@@ -8,18 +7,6 @@
   12: "yearly",
   24: "every_two_years",
 };
-export const getRecurrenceDurationInMonths = (recurrenceId: RecurrenceId) => {
-  const map: { [rec in RecurrenceId]: number } = {
-    monthly: 1,
-    quarterly: 3,
-    biannually: 6,
-    yearly: 12,
-    every_two_years: 24,
-  };
-  return map[recurrenceId];
-};
-=======
->>>>>>> 09bbe292
 export type RecurrenceId = "biannually" | "every_two_years" | "monthly" | "quarterly" | "yearly";
 
 // Keep in sync with BasePrice::Recurrence.number_of_months_in_recurrence
